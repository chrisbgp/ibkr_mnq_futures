[Run]
log_level = Debug

[Trading]
ticker = MNQ
order_type = market
exchange = CME
number_of_contracts = 2
currency = USD
trading_start_time = 2100
trading_end_time = 1600
eod_exit_time = 1559
timezone = US/Central
roll_contract_days_before = 7
resubmit_cancelled_order = True
strategy = bollinger_rsi
<<<<<<< HEAD

[Risk_Management]
stop_loss_ticks = 30
take_profit_ticks = 30
=======
#for testing - strategy = buy -> always buys
# strategy = buy


[Risk_Management]
stop_loss_ticks = 120
take_profit_ticks = 300
# stop_loss_ticks = 30
# take_profit_ticks = 30
>>>>>>> ef971f22
max_24h_loss_per_contract = 360
trading_pause_hours = 24
no_endofday_risk = True

[Market_Data]
mnq_tick_size = 0.25
mnq_point_value = 2
bar_size = 1min
horizon = 1D

[API]
api = TWS
ib_host = 127.0.0.1
ib_client_id = 1
paper_trading = True
timeout = 3

[Technical_Indicators]
bollinger_period = 20
bollinger_std = 2
rsi_period = 14
rsi_threshold = 31
<|MERGE_RESOLUTION|>--- conflicted
+++ resolved
@@ -14,12 +14,6 @@
 roll_contract_days_before = 7
 resubmit_cancelled_order = True
 strategy = bollinger_rsi
-<<<<<<< HEAD
-
-[Risk_Management]
-stop_loss_ticks = 30
-take_profit_ticks = 30
-=======
 #for testing - strategy = buy -> always buys
 # strategy = buy
 
@@ -29,7 +23,6 @@
 take_profit_ticks = 300
 # stop_loss_ticks = 30
 # take_profit_ticks = 30
->>>>>>> ef971f22
 max_24h_loss_per_contract = 360
 trading_pause_hours = 24
 no_endofday_risk = True
